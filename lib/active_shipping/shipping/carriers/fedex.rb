--- conflicted
+++ resolved
@@ -234,18 +234,14 @@
                               :currency => rated_shipment.get_text('RatedShipmentDetails/ShipmentRateDetail/TotalNetCharge/Currency').to_s,
                               :packages => packages,
                               :delivery_date => rated_shipment.get_text('DeliveryTimestamp').to_s)
-        end
-        
-<<<<<<< HEAD
-        RateResponse.new(success, message, Hash.from_xml(response), :rates => rate_estimates, :xml => response, :request => last_request, :log_xml => options[:log_xml])
-=======
+	    end
+		
         if rate_estimates.empty?
           success = false
           message = "No shipping rates could be found for the destination address" if message.blank?
-        end        
-
-        RateResponse.new(success, message, Hash.from_xml(response), :rates => rate_estimates, :xml => response, :request => last_request)
->>>>>>> e8b0fb1b
+        end
+
+        RateResponse.new(success, message, Hash.from_xml(response), :rates => rate_estimates, :xml => response, :request => last_request, :log_xml => options[:log_xml])
       end
       
       def parse_tracking_response(response, options)
